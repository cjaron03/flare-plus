x-app-env: &app-env
  DB_HOST: postgres
  DB_PORT: 5432
  DB_NAME: ${DB_NAME:-flare_prediction}
  DB_USER: ${DB_USER:-postgres}
  DB_PASSWORD: ${DB_PASSWORD:-postgres}
  DATA_CACHE_HOURS: ${DATA_CACHE_HOURS:-48}
  UPDATE_INTERVAL_MINUTES: ${UPDATE_INTERVAL_MINUTES:-60}
  BACKFILL_START_DATE: ${BACKFILL_START_DATE:-2023-01-01}
  ADMIN_ACCESS_TOKEN: ${ADMIN_ACCESS_TOKEN:-}
  ADMIN_RUNTIME_TOKEN: ${ADMIN_RUNTIME_TOKEN:-}
  PYTHONUNBUFFERED: 1

x-app-volumes: &app-volumes
  - ./src:/app/src
  - ./tests:/app/tests
  - ./config.yaml:/app/config.yaml
  - ./scripts:/app/scripts
  - app_data:/app/data
  - app_models:/app/models

x-app-base: &app-base
  build:
    context: .
    dockerfile: Dockerfile
    args:
      INSTALL_DEV: "true"
  volumes: *app-volumes
  networks:
    - flare-network

services:
  postgres:
    image: postgres:14
    container_name: flare-plus-db
    environment:
      POSTGRES_USER: ${DB_USER:-postgres}
      POSTGRES_PASSWORD: ${DB_PASSWORD:-postgres}
      POSTGRES_DB: ${DB_NAME:-flare_prediction}
    ports:
      - "${DB_PORT:-5432}:5432"
    volumes:
      - postgres_data:/var/lib/postgresql/data
    healthcheck:
      test: ["CMD-SHELL", "pg_isready -U ${DB_USER:-postgres}"]
      interval: 10s
      timeout: 5s
      retries: 5
    networks:
      - flare-network

  app:
    <<: *app-base
    container_name: flare-plus-app
    environment:
      <<: *app-env
    depends_on:
      postgres:
        condition: service_healthy
    command: tail -f /dev/null

  api:
    <<: *app-base
    container_name: flare-plus-api
    environment:
      <<: *app-env
      API_HOST: ${API_HOST:-0.0.0.0}
      API_PORT: ${API_PORT:-5000}
      API_WORKERS: ${API_WORKERS:-2}
      CLASSIFICATION_MODEL_PATH: ${CLASSIFICATION_MODEL_PATH:-}
      SURVIVAL_MODEL_PATH: ${SURVIVAL_MODEL_PATH:-}
    depends_on:
      postgres:
        condition: service_healthy
    command: ./scripts/docker_run_api.sh
    ports:
      - "${API_HOST_PORT:-5001}:${API_PORT:-5000}"
    restart: unless-stopped

  ui:
    <<: *app-base
    container_name: flare-plus-ui
    environment:
      <<: *app-env
      API_URL: ${UI_API_URL:-http://api:5000}
      UI_HOST: ${UI_HOST:-0.0.0.0}
      UI_PORT: ${UI_PORT:-7860}
      UI_SHARE: ${UI_SHARE:-false}
      CLASSIFICATION_MODEL_PATH: ${CLASSIFICATION_MODEL_PATH:-}
      SURVIVAL_MODEL_PATH: ${SURVIVAL_MODEL_PATH:-}
    depends_on:
      - api
    command: ./scripts/docker_run_ui.sh
    ports:
<<<<<<< HEAD
      - "${UI_PORT:-7860}:7860"  # gradio ui dashboard
      - "${API_PORT:-5001}:5000"  # flask api server (mapped to 5001 to avoid macOS ControlCenter conflict)
    volumes:
      - ./src:/app/src
      - ./tests:/app/tests
      - ./config.yaml:/app/config.yaml
      - ./scripts:/app/scripts
      - app_data:/app/data
      - app_models:/app/models
      - mlflow_artifacts:/app/mlruns  # mlflow tracking artifacts
    networks:
      - flare-network
    command: tail -f /dev/null
=======
      - "${UI_HOST_PORT:-7860}:${UI_PORT:-7860}"
    restart: unless-stopped

  ingestion:
    <<: *app-base
    container_name: flare-plus-ingestion
    environment:
      <<: *app-env
    depends_on:
      postgres:
        condition: service_healthy
    command: ["python", "scripts/run_ingestion_with_retry.py"]
    restart: "no"
>>>>>>> 7a087b92

  # optional: mlflow tracking server (commented out for local development)
  # uncomment to run mlflow ui server alongside the app
  # mlflow:
  #   image: ghcr.io/mlflow/mlflow:v2.10.0
  #   container_name: flare-plus-mlflow
  #   command: mlflow server --backend-store-uri sqlite:///mlruns.db --default-artifact-root /mlruns --host 0.0.0.0 --port 5000
  #   ports:
  #     - "${MLFLOW_PORT:-5002}:5000"
  #   volumes:
  #     - mlflow_artifacts:/mlruns
  #   networks:
  #     - flare-network

volumes:
  postgres_data:
    driver: local
  app_data:
    driver: local
  app_models:
    driver: local
  mlflow_artifacts:
    driver: local

networks:
  flare-network:
    driver: bridge<|MERGE_RESOLUTION|>--- conflicted
+++ resolved
@@ -92,7 +92,6 @@
       - api
     command: ./scripts/docker_run_ui.sh
     ports:
-<<<<<<< HEAD
       - "${UI_PORT:-7860}:7860"  # gradio ui dashboard
       - "${API_PORT:-5001}:5000"  # flask api server (mapped to 5001 to avoid macOS ControlCenter conflict)
     volumes:
@@ -106,21 +105,6 @@
     networks:
       - flare-network
     command: tail -f /dev/null
-=======
-      - "${UI_HOST_PORT:-7860}:${UI_PORT:-7860}"
-    restart: unless-stopped
-
-  ingestion:
-    <<: *app-base
-    container_name: flare-plus-ingestion
-    environment:
-      <<: *app-env
-    depends_on:
-      postgres:
-        condition: service_healthy
-    command: ["python", "scripts/run_ingestion_with_retry.py"]
-    restart: "no"
->>>>>>> 7a087b92
 
   # optional: mlflow tracking server (commented out for local development)
   # uncomment to run mlflow ui server alongside the app
